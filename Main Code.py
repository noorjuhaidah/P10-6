--- conflicted
+++ resolved
@@ -2,9 +2,5 @@
 print("you are so beautiful!")
 print("slayayayayayay")
 print("I love you")
-<<<<<<< HEAD
 
-ohayo = "Hello"
-=======
-print("I miss you")
->>>>>>> b485ad89
+ohayo = "Hello"